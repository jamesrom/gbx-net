--- conflicted
+++ resolved
@@ -31,20 +31,8 @@
 {
     float start = r.ReadSingle();
     float end = r.ReadSingle();
-    EGameCam type = (EGameCam)r.ReadInt32();
+    int type = r.ReadInt32();
     int target = r.ReadInt32();
-}
-```
-
-#### Enums
-
-```cs
-enum EGameCam : int
-{
-    Behind,
-    Close,
-    Internal,
-    Orbital
 }
 ```
 
@@ -83,29 +71,18 @@
     int version = r.ReadInt32();
     float start = r.ReadSingle();
     float end = r.ReadSingle();
-<<<<<<< HEAD
     EGameCam gameCam = (EGameCam)r.ReadInt32();
 
     r.ReadTillFacade();
     // More unknown data, possibly helicopter camera transform?
     // 17 ints, sometimes 19
-=======
-    EGameCam type = (EGameCam)r.ReadInt32();
-
-    // more unknown data with unknown length
-    // you can read this section just fine until you reach 0xFACADE01
->>>>>>> dd66bf33
 }
 ```
 
 #### Enums
 
 ```cs
-<<<<<<< HEAD
 public enum EGameCam : int
-=======
-enum EGameCam : int
->>>>>>> dd66bf33
 {
     Default,
     Internal,
