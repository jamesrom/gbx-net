﻿using System;
using System.Collections.Generic;
using System.Diagnostics;
using System.IO;
using System.Linq;
using System.Numerics;
using System.Runtime.InteropServices;
using System.Text;

namespace GBX.NET
{
    public class GameBoxReader : BinaryReader
    {
        public ILookbackable Lookbackable { get; }
        public Chunk Chunk { get; internal set; }

        public GameBoxReader(Stream input) : base(input, Encoding.UTF8, true)
        {

        }

        public GameBoxReader(Stream input, ILookbackable lookbackable) : this(input)
        {
            Lookbackable = lookbackable;
        }

        public byte[] ReadBytes()
        {
            return ReadBytes(ReadInt32());
        }

        public string ReadString(StringLengthPrefix readPrefix)
        {
            int length;
            if (readPrefix == StringLengthPrefix.Byte)
                length = ReadByte();
            else if (readPrefix == StringLengthPrefix.Int32)
                length = ReadInt32();
            else
                throw new Exception("Can't read string without knowing its length.");
            return Encoding.UTF8.GetString(ReadBytes(length));
        }

        /// <summary>
        /// Reads a string from the current stream. The string is prefixed with the length, encoded as <see cref="int"/>.
        /// </summary>
        /// <returns></returns>
        public override string ReadString()
        {
            return ReadString(StringLengthPrefix.Int32);
        }

        public string ReadString(int length)
        {
            return new string(ReadChars(length));
        }

        /// <summary>
        /// Reads the next <see cref="int"/> from the current stream, casts it as <see cref="bool"/> and advances the current position of the stream by 4 bytes.
        /// </summary>
        /// <returns></returns>
        public override bool ReadBoolean()
        {
            return Convert.ToBoolean(ReadInt32());
        }

        public bool ReadBoolean(bool asByte)
        {
            if (asByte) return base.ReadBoolean();
            else return ReadBoolean();
        }

        public LookbackString ReadLookbackString(ILookbackable lookbackable)
        {
            if (!lookbackable.LookbackVersion.HasValue)
                lookbackable.LookbackVersion = ReadInt32();

            var index = ReadUInt32();

            if ((index & 0x3FFF) == 0 && (index >> 30 == 1 || index >> 30 == 2))
            {
                var str = ReadString();
                lookbackable.LookbackStrings.Add(str);
                return new LookbackString(str, lookbackable);
            }
            else if ((index & 0x3FFF) == 0x3FFF)
            {
                switch(index >> 30)
                {
                    case 2:
                        return new LookbackString("Unassigned", lookbackable);
                    case 3:
                        return new LookbackString("", lookbackable);
                    default:
                        throw new Exception();
                }
            }
            else if (index >> 30 == 0)
            {
                if (LookbackString.CollectionIDs.TryGetValue((int)index, out string val))
                    return new LookbackString(index.ToString(), lookbackable);
                else
                    return new LookbackString("???", lookbackable);
            }
            else if (lookbackable.LookbackStrings.Count > (index & 0x3FFF) - 1)
                return new LookbackString(lookbackable.LookbackStrings[(int)(index & 0x3FFF) - 1], lookbackable);
            else
                return new LookbackString("", lookbackable);
        }

        public LookbackString ReadLookbackString()
        {
            return ReadLookbackString(Lookbackable);
        }

        public Meta ReadMeta(ILookbackable lookbackable)
        {
            var id = ReadLookbackString(lookbackable);
            var collection = ReadLookbackString(lookbackable);
            var author = ReadLookbackString(lookbackable);

            return new Meta(id, collection, author);
        }

        public Meta ReadMeta()
        {
            return ReadMeta(Lookbackable);
        }

        public T ReadNodeRef<T>(GameBoxBody body) where T : Node
        {
            var index = ReadInt32() - 1; // GBX seems to start the index at 1

            if (index >= 0 && !body.AuxilaryNodes.ContainsKey(index)) // If index is 0 or bigger and the node wasn't read yet
            {
                T node = Node.Parse<T>(this);

                if (index >= body.AuxilaryNodes.Count)
<<<<<<< HEAD
                    body.AuxilaryNodes[index] = node;
                else
                    body.AuxilaryNodes[index] = node;
=======
                    body.AuxilaryNodes.Add(node);
                else
                    body.AuxilaryNodes.Insert(index, node);
>>>>>>> 579b019a
            }

            if (index < 0) // If aux node index is below 0 then there's not much to solve
                return null;
            body.AuxilaryNodes.TryGetValue(index, out Node n); // Tries to get the available node from index
            T nod = n as T;
            if (nod == null) // But sometimes it indexes the node reference that is further in the expected indexes
                return (T)body.AuxilaryNodes.Last().Value; // So it grabs the last one instead, needs to be further tested
            else // If the node is presented at the index, then it's simple
                return nod;
        }

        public T ReadNodeRef<T>() where T : Node
        {
            return ReadNodeRef<T>((GameBoxBody)Lookbackable);
        }

        public Node ReadNodeRef(GameBoxBody body)
        {
            return ReadNodeRef<Node>(body);
        }

        public Node ReadNodeRef()
        {
            return ReadNodeRef<Node>((GameBoxBody)Lookbackable);
        }

        public FileRef ReadFileRef()
        {
            var version = ReadByte();

            byte[] checksum = null;
            string locatorUrl = "";

            if (version >= 3)
                checksum = ReadBytes(32);

            var filePath = ReadString();

            if ((filePath.Length > 0 && version >= 1) || version >= 3)
                locatorUrl = ReadString();

            return new FileRef(version, checksum, filePath, locatorUrl);
        }

        public T[] ReadArray<T>(int count)
        {
            var buffer = ReadBytes(count * Marshal.SizeOf(default(T)));
            var array = new T[count];
            Buffer.BlockCopy(buffer, 0, array, 0, buffer.Length);
            return array;
        }

        public T[] ReadArray<T>()
        {
            return ReadArray<T>(ReadInt32());
        }

        /// <summary>
        /// First reads an <see cref="int"/> representing the length, then does a for loop with this length, each element requiring to return an instance of <typeparamref name="T"/>.
        /// </summary>
        /// <typeparam name="T">Type of the array.</typeparam>
        /// <param name="forLoop">Each element.</param>
        /// <returns>An array of <typeparamref name="T"/>.</returns>
        public T[] ReadArray<T>(Func<int, T> forLoop)
        {
            var length = ReadInt32();
            var result = new T[length];

            for (var i = 0; i < length; i++)
                result[i] = forLoop.Invoke(i);

            return result;
        }

        public Vec2 ReadVec2()
        {
            var floats = ReadArray<float>(2);
            return new Vec2(floats[0], floats[1]);
        }

        public Vec3 ReadVec3()
        {
            var floats = ReadArray<float>(3);
            return new Vec3(floats[0], floats[1], floats[2]);
        }

        public Vec4 ReadVec4()
        {
            var floats = ReadArray<float>(4);
            return new Vec4(floats[0], floats[1], floats[2], floats[3]);
        }

        public Int3 ReadInt3()
        {
            var ints = ReadArray<int>(3);
            return (ints[0], ints[1], ints[2]);
        }

        public Int2 ReadInt2()
        {
            var ints = ReadArray<int>(2);
            return (ints[0], ints[1]);
        }

        public Byte3 ReadByte3()
        {
            var bytes = ReadBytes(3);
            return (bytes[0], bytes[1], bytes[2]);
        }

        public byte[] ReadTill(uint uint32)
        {
            List<byte> bytes = new List<byte>();
            while (PeekUInt32() != uint32)
                bytes.Add(ReadByte());
            return bytes.ToArray();
        }

        public byte[] ReadTillFacade()
        {
            return ReadTill(0xFACADE01);
        }

        public byte[] ReadToEnd()
        {
            return ReadBytes((int)(BaseStream.Length - BaseStream.Position));
        }

        public string ReadStringTillFacade()
        {
            return Encoding.UTF8.GetString(ReadTillFacade());
        }

        public T[] ReadArrayTillFacade<T>()
        {
            var bytes = ReadTillFacade();

            var array = new T[(int)Math.Ceiling(bytes.Length / (float)Marshal.SizeOf(default(T)))];
            Buffer.BlockCopy(bytes, 0, array, 0, bytes.Length);

            return array;
        }

        public (T1[], T2[]) ReadArrayTillFacade<T1, T2>()
        {
            var bytes = ReadTillFacade();

            var array = new T1[(int)Math.Ceiling(bytes.Length / (float)Marshal.SizeOf(default(T1)))];
            Buffer.BlockCopy(bytes, 0, array, 0, bytes.Length);

            var array2 = new T2[(int)Math.Ceiling(bytes.Length / (float)Marshal.SizeOf(default(T2)))];
            Buffer.BlockCopy(bytes, 0, array2, 0, bytes.Length);

            return (array, array2);
        }

        public (T1[], T2[], T3[]) ReadArrayTillFacade<T1, T2, T3>()
        {
            var bytes = ReadTillFacade();

            var array = new T1[(int)Math.Ceiling(bytes.Length / (float)Marshal.SizeOf(default(T1)))];
            Buffer.BlockCopy(bytes, 0, array, 0, bytes.Length);

            var array2 = new T2[(int)Math.Ceiling(bytes.Length / (float)Marshal.SizeOf(default(T2)))];
            Buffer.BlockCopy(bytes, 0, array2, 0, bytes.Length);

            var array3 = new T3[(int)Math.Ceiling(bytes.Length / (float)Marshal.SizeOf(default(T3)))];
            Buffer.BlockCopy(bytes, 0, array3, 0, bytes.Length);

            return (array, array2, array3);
        }

        public uint PeekUInt32()
        {
            var result = ReadUInt32();
            BaseStream.Position -= sizeof(uint);
            return result;
        }
    }
}<|MERGE_RESOLUTION|>--- conflicted
+++ resolved
@@ -132,20 +132,7 @@
             var index = ReadInt32() - 1; // GBX seems to start the index at 1
 
             if (index >= 0 && !body.AuxilaryNodes.ContainsKey(index)) // If index is 0 or bigger and the node wasn't read yet
-            {
-                T node = Node.Parse<T>(this);
-
-                if (index >= body.AuxilaryNodes.Count)
-<<<<<<< HEAD
-                    body.AuxilaryNodes[index] = node;
-                else
-                    body.AuxilaryNodes[index] = node;
-=======
-                    body.AuxilaryNodes.Add(node);
-                else
-                    body.AuxilaryNodes.Insert(index, node);
->>>>>>> 579b019a
-            }
+                body.AuxilaryNodes[index] = Node.Parse<T>(this);
 
             if (index < 0) // If aux node index is below 0 then there's not much to solve
                 return null;
