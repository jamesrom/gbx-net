--- conflicted
+++ resolved
@@ -1,4 +1,4 @@
-﻿IslandGrass:
+IslandGrass:
 - ItemModel:
   - 8Terrain\9Grass\9Grass\Grass.Item.gbx
 
@@ -1683,14 +1683,9 @@
       - 5RoadThin\7Turns\5RoadThinTurnPillars\8Turn3Pillars\9RoadThinTurn3PillarWater.Item.gbx
       OffsetAbsolutePosition: [0, -8, 0]
       Directions:
-      - OffsetAbsolutePosition: [128, 0, 128]
-      - OffsetAbsolutePosition: [0, 0, 128]
-      - ~
-<<<<<<< HEAD
       - ~
       - ~
-=======
->>>>>>> 702c32b6
+      - ~
       - OffsetAbsolutePosition: [128, 0, 0]
 
 IslandSeaWayGTCurve3Pillar:
@@ -2199,6 +2194,7 @@
 - Air:
     ItemModel:
     - 4Road2\9Basic\9Road\Air\6Road2Turn.Item.gbx
+    OffsetYFromTerrain: 1
     OffsetAbsolutePosition: [0, -8, 0]
   Ground:
     ItemModel:
@@ -2208,6 +2204,7 @@
 - Air:
     ItemModel:
     - 4Road2\9Basic\9Road\Air\8Road2.Item.gbx
+    OffsetYFromTerrain: 1
     OffsetAbsolutePosition: [0, -8, 0]
   Ground:
     ItemModel:
@@ -2218,19 +2215,6 @@
     ItemModel:
     - 4Road2\9Basic\9Road\Ground\5Road2CrossGround.Item.gbx
     OffsetDirection: 3
-    OffsetYFromTerrain: 1
-    OffsetAbsolutePosition: [0, -8, 0]
-
-IslandCroisetteCheckpoint:
-- Air:
-    ItemModel:
-    - 4Road2\9Basic\7Road2CP\Air\Road2CP.Item.gbx
-    OffsetDirection: 2
-    OffsetAbsolutePosition: [0, -8, 0]
-  Ground:
-    ItemModel:
-    - 4Road2\9Basic\7Road2CP\Ground\Road2CPGround.Item.gbx
-    OffsetDirection: 2
     OffsetYFromTerrain: 1
     OffsetAbsolutePosition: [0, -8, 0]
 
@@ -2584,18 +2568,13 @@
 - Air:
     ItemModel:
     - 5RoadThin\9Basic\8_RoadThinPillarExtra\8End\7EndPillarBlock.Item.gbx
-    OffsetAbsolutePosition: [0, 0, 0]
-    OffsetDirection: 2
-  Ground:
-    ItemModels:
-    - ItemModel:
-      - 5RoadThin\9Basic\8_RoadThinPillarExtra\8End\7EndPillarBlock.Item.gbx
-      OffsetAbsolutePosition: [0, 0, 0]
-      OffsetDirection: 2
-    - ItemModel:
-      - 5RoadThin\9Basic\8_RoadThinPillarExtra\8End\8EndPillarBase.Item.gbx
-      OffsetAbsolutePosition: [0, -16, 0]
-      OffsetDirection: 2
+    OffsetAbsolutePosition: [0, -8, 0]
+    OffsetDirection: 2
+  Ground:
+    ItemModel:
+    - 5RoadThin\9Basic\8_RoadThinPillarExtra\8End\8EndPillarBase.Item.gbx
+    OffsetAbsolutePosition: [0, -16, 0]
+    OffsetDirection: 2
 - Air:
     ItemModel:
     - 5RoadThin\9Basic\8_RoadThinPillarExtra\7Turn\7TurnPillarBlock.Item.gbx
@@ -3277,7 +3256,7 @@
       - [1, 0, -1]
       - [1, 0, -2]
       - [0, 0, -2]
-    - OffsetAbsolutePosition: [64, 0, 64]
+    - ~
     - OffsetAbsolutePosition: [64, 0, 0]
       Units:
       - [0, 0, 0]
@@ -3286,14 +3265,6 @@
       - [-1, 0, 1]
       - [-1, 0, 2]
       - [0, 0, 2]
-    - OffsetAbsolutePosition: [0, 0, 64]
-      Units:
-      - [0, 0, 0]
-      - [1, 0, 0]
-      - [0, 0, 1]
-      - [1, 0, 1]
-      - [0, 0, 2]
-      - [1, 0, 2]
 
 IslandHighWayTriRamp:
 - Air:
@@ -3400,7 +3371,6 @@
   OffsetDirection: 3
   OffsetAbsolutePosition: [0, 16, 0]
 
-<<<<<<< HEAD
 IslandCroisetteCheckpoint:
 - Air:
     ItemModel:
@@ -3418,21 +3388,4 @@
 - ItemModel:
   - 3Tunnels\5Tunnel2Extra\9Tunnel2Up\Tunnel2Up.Item.gbx
   OffsetAbsolutePosition: [0, -8, 0]
-  OffsetDirection: 1
-=======
-IslandHills6HighWayBridgeAir:
-- ItemModel:
-  - 7Road\9Basic\9Road\Air\8Road.Item.gbx
-  OffsetAbsolutePosition: [0, -16, 0]
-
-IslandRoadWallGTCurve1SlopeLeft:
-- ItemModel:
-  - 7Road\4Vertical\1RoadVerticalUpTurnMirrored\RoadVerticalUpTurnB.Item.gbx
-  OffsetAbsolutePosition: [0, 16, 0]
-  OffsetDirection: 2
-
-IslandPlatformStartFinishLine:
-- ItemModel:
-  - 6Platform\9Basic\4PlatformMulti\PlatformMulti.Item.gbx
-  OffsetAbsolutePosition: [0, -4, 0]
->>>>>>> 702c32b6
+  OffsetDirection: 1